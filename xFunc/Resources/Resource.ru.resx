--- conflicted
+++ resolved
@@ -372,7 +372,6 @@
   <data name="VarScreenTitTitle" xml:space="preserve">
     <value>Переменные</value>
   </data>
-<<<<<<< HEAD
   <data name="ArccosecantToolTip" xml:space="preserve">
     <value>Арккосеканс числа. Пример: arccsc(90) или arccosec(90)</value>
   </data>
@@ -585,7 +584,7 @@
   </data>
   <data name="SettingsToolTipTitle" xml:space="preserve">
     <value>Настройки (Alt+S)</value>
-=======
+  </data>
   <data name="MathParameterType_Constant" xml:space="preserve">
     <value>Константы</value>
   </data>
@@ -594,6 +593,5 @@
   </data>
   <data name="MathParameterType_ReadOnly" xml:space="preserve">
     <value>Только для чтения</value>
->>>>>>> 0c9d4cf7
   </data>
 </root>