﻿using System;
using xFunc.Maths.Expressions;

namespace xFunc.ViewModels
{

    public class VariableViewModel
    {

        private MathParameter parameter;

        public VariableViewModel(MathParameter parameter)
        {
            this.parameter = parameter;
        }

        public string Variable
        {
            get
            {
                return parameter.Key;
            }
        }

        public double Value
        {
            get
            {
<<<<<<< HEAD
                return parameter.Value.ToString();
=======
                return parameter.Value;
>>>>>>> 0c9d4cf7
            }
        }

        public MathParameterType Type
        {
            get
            {
<<<<<<< HEAD
                return parameter.IsReadOnly;
=======
                return parameter.Type;
>>>>>>> 0c9d4cf7
            }
        }

    }

}<|MERGE_RESOLUTION|>--- conflicted
+++ resolved
@@ -26,11 +26,7 @@
         {
             get
             {
-<<<<<<< HEAD
-                return parameter.Value.ToString();
-=======
                 return parameter.Value;
->>>>>>> 0c9d4cf7
             }
         }
 
@@ -38,11 +34,7 @@
         {
             get
             {
-<<<<<<< HEAD
-                return parameter.IsReadOnly;
-=======
                 return parameter.Type;
->>>>>>> 0c9d4cf7
             }
         }
 
