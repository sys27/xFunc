--- conflicted
+++ resolved
@@ -26,11 +26,7 @@
         {
             get
             {
-<<<<<<< HEAD
-                return parameter.Value.ToString();
-=======
                 return parameter.Value;
->>>>>>> 178b6325
             }
         }
 
@@ -38,11 +34,7 @@
         {
             get
             {
-<<<<<<< HEAD
-                return parameter.IsReadOnly;
-=======
                 return parameter.Type;
->>>>>>> 178b6325
             }
         }
 
