--- conflicted
+++ resolved
@@ -146,14 +146,11 @@
             ReRender();
         }
 
-<<<<<<< HEAD
-=======
         private void renderGrid_StateChanged(object sender, RoutedEventArgs e)
         {
             ReRender();
         }
 
->>>>>>> 840cd4ce
         private void canvas_ManipulationStarting(object sender, ManipulationStartingEventArgs e)
         {
             e.ManipulationContainer = this;
