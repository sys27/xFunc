﻿// Copyright 2012-2016 Dmitry Kischenko
//
// Licensed under the Apache License, Version 2.0 (the "License"); 
// you may not use this file except in compliance with the License.
// You may obtain a copy of the License at
//
//     http://www.apache.org/licenses/LICENSE-2.0
//
// Unless required by applicable law or agreed to in writing, software 
// distributed under the License is distributed on an "AS IS" BASIS, 
// WITHOUT WARRANTIES OR CONDITIONS OF ANY KIND, either 
// express or implied. 
// See the License for the specific language governing permissions and 
// limitations under the License.
using System;
using System.Collections.Generic;
using System.Globalization;
using System.Windows;
using System.Windows.Controls;
using System.Windows.Input;
using System.Windows.Media;
using xFunc.Maths.Expressions;
using xFunc.Maths.Expressions.Collections;
using xFunc.Resources;
using xFunc.ViewModels;

namespace xFunc.Views
{

    public partial class PlottingGraph : UserControl
    {

        private IEnumerable<GraphItemViewModel> exps;
        private ExpressionParameters parameters;

        private double currentWidth;
        private double currentHeight;
        private double centerX;
        private double centerY;
        private Point startPoint;
        private double cm = 37.795276;

        public PlottingGraph()
        {
            this.parameters = new ExpressionParameters(AngleMeasurement.Radian, new ParameterCollection { { "x", 0 } });

            InitializeComponent();
        }

        private void InitCoords()
        {
            currentWidth = this.ActualWidth;
            currentHeight = this.ActualHeight - this.secondRow.Height.Value;
            centerX = Math.Ceiling(currentWidth / 2);
            centerY = Math.Ceiling(currentHeight / 2);
        }

        private void DrawCurrentCoords()
        {
            var x = Mouse.GetPosition(this).X;
            var y = Mouse.GetPosition(this).Y;
            point.Text = string.Format("x: {0} {2} y: {1} {2}", Math.Round((x - centerX) / cm, 2), Math.Round(-(y - centerY) / cm, 2), Resource.cm);
        }

        private void this_SizeChanged(object o, SizeChangedEventArgs args)
        {
            InitCoords();
            ReRender();
        }

        private void this_MouseLeftButtonDown(object o, MouseButtonEventArgs args)
        {
            startPoint = args.GetPosition(null);
        }

        private void this_MouseDoubleClick(object o, MouseButtonEventArgs args)
        {
            InitCoords();
            slider.Value = 1;
            ReRender();
        }

        private void this_MouseMove(object o, MouseEventArgs args)
        {
            if (args.OriginalSource is DrawingCanvas)
            {
                DrawCurrentCoords();

                if (args.LeftButton == MouseButtonState.Pressed)
                {
                    var chX = startPoint.X - args.GetPosition(null).X;
                    var chY = startPoint.Y - args.GetPosition(null).Y;

                    centerX -= chX;
                    centerY -= chY;

                    ReRender();

                    startPoint = args.GetPosition(null);
                }
            }
            else
            {
                point.Text = string.Empty;
            }
        }

        private void this_MouseWheel(object o, MouseWheelEventArgs args)
        {
            if (args.Delta < 0)
            {
                if (slider.Value != slider.Maximum)
                {
                    if (slider.Value > 1)
                    {
                        slider.Value += 0.5;
                    }
                    else
                    {
                        slider.Value += 0.1;
                    }
                }
            }
            else
            {
                if (slider.Value != slider.Minimum)
                {
                    if (slider.Value > 1)
                    {
                        slider.Value -= 0.5;
                    }
                    else
                    {
                        slider.Value -= 0.1;
                    }
                }
            }
        }

        private void slider_ValueChanged(object o, RoutedPropertyChangedEventArgs<double> args)
        {
            double temp = 40;
            cm = temp / args.NewValue;
            DrawCurrentCoords();

            ReRender();
        }

<<<<<<< HEAD
=======
        private void renderGrid_StateChanged(object sender, RoutedEventArgs e)
        {
            ReRender();
        }

>>>>>>> 0b0e23d9
        private void canvas_ManipulationStarting(object sender, ManipulationStartingEventArgs e)
        {
            e.ManipulationContainer = this;
            e.Mode = ManipulationModes.Scale | ManipulationModes.Translate;

            e.Handled = true;
        }

        private void canvas_ManipulationDelta(object sender, ManipulationDeltaEventArgs e)
        {
            var deltaScale = e.DeltaManipulation.Scale;
            if (deltaScale.X < 1 && deltaScale.Y < 1)
            {
                if (slider.Value != slider.Maximum)
                    slider.Value += slider.Value > 1 ? 0.1 : 0.02;
            }
            else if (deltaScale.X > 1 && deltaScale.Y > 1)
            {
                if (slider.Value != slider.Minimum)
                    slider.Value -= slider.Value > 1 ? 0.1 : 0.02;
            }

            var deltaTranslation = e.DeltaManipulation.Translation;
            if (deltaTranslation.X != 0 && deltaTranslation.Y != 0)
            {
                centerX += deltaTranslation.X;
                centerY += deltaTranslation.Y;

                ReRender();
            }

            e.Handled = true;
        }

        public void ReRender()
        {
            if (!this.IsInitialized)
                return;

            canvas.ClearVisuals();
            DrawGrid();
            DrawOXOY();
            if (exps != null)
            {
                foreach (var exp in exps)
                {
                    if (exp.IsChecked)
                        DrawFunc(exp);
                }
            }
        }

        private void DrawGrid()
        {
            if (renderGrid.IsChecked == true)
            {
                var gridVisual = new DrawingVisual();
                var pen = new Pen(Brushes.Blue, 0.5);
                using (var context = gridVisual.RenderOpen())
                {
                    if (centerX < 0)
                    {
                        for (double x = centerX % cm; x <= currentWidth; x += cm)
                        {
                            if (x >= 0)
                                context.DrawLine(pen, new Point(x, 0), new Point(x, currentHeight));
                        }
                    }
                    else if (centerX > currentWidth)
                    {
                        for (double x = currentWidth + ((centerX - currentWidth) % cm); x >= 0; x -= cm)
                        {
                            if (x <= currentWidth)
                                context.DrawLine(pen, new Point(x, 0), new Point(x, currentHeight));
                        }
                    }
                    else
                    {
                        for (double x = centerX; x >= 0; x -= cm)
                        {
                            context.DrawLine(pen, new Point(x, 0), new Point(x, currentHeight));
                        }
                        for (double x = centerX; x <= currentWidth; x += cm)
                        {
                            context.DrawLine(pen, new Point(x, 0), new Point(x, currentHeight));
                        }
                    }

                    if (centerY < 0)
                    {
                        for (double y = centerY % cm; y <= currentHeight; y += cm)
                        {
                            if (y >= 0)
                                context.DrawLine(pen, new Point(0, y), new Point(currentWidth, y));
                        }
                    }
                    else if (centerY > currentHeight)
                    {
                        for (double y = currentHeight + ((centerY - currentHeight) % cm); y >= 0; y -= cm)
                        {
                            if (y <= currentHeight)
                                context.DrawLine(pen, new Point(0, y), new Point(currentWidth, y));
                        }
                    }
                    else
                    {
                        for (double y = centerY; y >= 0; y -= cm)
                        {
                            context.DrawLine(pen, new Point(0, y), new Point(currentWidth, y));
                        }
                        for (double y = centerY; y <= currentHeight; y += cm)
                        {
                            context.DrawLine(pen, new Point(0, y), new Point(currentWidth, y));
                        }
                    }
                }

                canvas.AddVisual(gridVisual);
            }
        }

        private void DrawOXOY()
        {
            var oxoyVisual = new DrawingVisual();
            var pen = new Pen(Brushes.Black, 1);
            using (DrawingContext context = oxoyVisual.RenderOpen())
            {
                var boolX = centerX >= 0 && centerX <= currentWidth;
                var boolY = centerY >= 0 && centerY <= currentHeight;
                if (boolX)
                    context.DrawLine(pen, new Point(centerX, 0), new Point(centerX, currentHeight));
                if (boolY)
                    context.DrawLine(pen, new Point(0, centerY), new Point(currentWidth, centerY));
                if (slider.Value <= 1.5 && centerX >= 12 && centerX <= currentWidth && boolY)
                    context.DrawText(new FormattedText("0", this.Dispatcher.Thread.CurrentCulture, FlowDirection.LeftToRight, new Typeface("Arial"), 10, Brushes.Black), new Point(centerX - 12, centerY + 7));

                // OX
                if (boolY)
                {
                    for (double x = centerX - cm; x >= 0; x -= cm)
                    {
                        if (x >= 0 && x <= currentWidth)
                            context.DrawLine(pen, new Point(x, centerY - 5), new Point(x, centerY + 5));
                        if (slider.Value <= 1.5 && x >= 15 && x <= currentWidth)
                            context.DrawText(new FormattedText(Math.Round(-(centerX - x) / cm, 0).ToString(CultureInfo.InvariantCulture), this.Dispatcher.Thread.CurrentCulture, FlowDirection.LeftToRight, new Typeface("Arial"), 10, Brushes.Black), new Point(x - 15, centerY + 7));
                    }
                    for (double x = centerX + cm; x <= currentWidth; x += cm)
                    {
                        if (x >= 0 && x <= currentWidth)
                            context.DrawLine(pen, new Point(x, centerY - 5), new Point(x, centerY + 5));
                        if (slider.Value <= 1.5 && x >= 15 && x <= currentWidth)
                            context.DrawText(new FormattedText(Math.Round((x - centerX) / cm, 0).ToString(CultureInfo.InvariantCulture), this.Dispatcher.Thread.CurrentCulture, FlowDirection.LeftToRight, new Typeface("Arial"), 10, Brushes.Black), new Point(x - 12, centerY + 7));
                    }
                }

                // OY
                if (boolX)
                {
                    for (double y = centerY - cm; y >= 0; y -= cm)
                    {
                        if (y >= 0 && y <= currentHeight)
                        {
                            context.DrawLine(pen, new Point(centerX - 5, y), new Point(centerX + 5, y));

                            if (slider.Value <= 1.5 && centerX >= 15)
                                context.DrawText(new FormattedText(Math.Round((centerY - y) / cm, 0).ToString(CultureInfo.InvariantCulture), this.Dispatcher.Thread.CurrentCulture, FlowDirection.LeftToRight, new Typeface("Arial"), 10, Brushes.Black), new Point(centerX - 12, y + 7));
                        }
                    }
                    for (double y = centerY + cm; y <= currentHeight; y += cm)
                    {
                        if (y >= 0 && y <= currentHeight)
                        {
                            context.DrawLine(pen, new Point(centerX - 5, y), new Point(centerX + 5, y));

                            if (slider.Value <= 1.5 && centerX >= 15)
                                context.DrawText(new FormattedText(Math.Round(-(y - centerY) / cm, 0).ToString(CultureInfo.InvariantCulture), this.Dispatcher.Thread.CurrentCulture, FlowDirection.LeftToRight, new Typeface("Arial"), 10, Brushes.Black), new Point(centerX - 15, y + 7));
                        }
                    }
                }
            }
            canvas.AddVisual(oxoyVisual);
        }

        private void DrawFunc(GraphItemViewModel graph)
        {
            var exp = graph.Expression;
            var geometry = new StreamGeometry();

            using (var context = geometry.Open())
            {
                bool startFlag = true;
                double y;
                double tempY;
                for (double x = -centerX / cm; x <= (currentWidth - centerX) / cm; x += 0.03 * slider.Value)
                {
                    parameters.Variables["x"] = x;
                    y = (double)exp.Execute(parameters);

                    tempY = centerY - (y * cm);
                    if (double.IsNaN(y) || tempY < 0 || tempY > currentHeight)
                    {
                        startFlag = true;
                    }
                    else
                    {
                        if (startFlag)
                        {
                            context.BeginFigure(new Point(centerX + (x * cm), tempY), false, false);
                            startFlag = false;
                        }

                        context.LineTo(new Point(centerX + (x * cm), tempY), true, false);
                    }
                }
            }

            geometry.Freeze();

            var funcVisual = new DrawingVisual();
            var brush = new SolidColorBrush(graph.ChartColor);
            var pen = new Pen(brush, 1);
            pen.Freeze();
            using (DrawingContext context = funcVisual.RenderOpen())
                context.DrawGeometry(brush, pen, geometry);
            graph.Visual = funcVisual;
            canvas.AddVisual(funcVisual);
        }

        public IEnumerable<GraphItemViewModel> Expression
        {
            get
            {
                return exps;
            }
            set
            {
                exps = value;
                ReRender();
            }
        }

    }

}<|MERGE_RESOLUTION|>--- conflicted
+++ resolved
@@ -146,14 +146,11 @@
             ReRender();
         }
 
-<<<<<<< HEAD
-=======
         private void renderGrid_StateChanged(object sender, RoutedEventArgs e)
         {
             ReRender();
         }
 
->>>>>>> 0b0e23d9
         private void canvas_ManipulationStarting(object sender, ManipulationStartingEventArgs e)
         {
             e.ManipulationContainer = this;
