﻿// Copyright 2012-2016 Dmitry Kischenko
//
// Licensed under the Apache License, Version 2.0 (the "License"); 
// you may not use this file except in compliance with the License.
// You may obtain a copy of the License at
//
//     http://www.apache.org/licenses/LICENSE-2.0
//
// Unless required by applicable law or agreed to in writing, software 
// distributed under the License is distributed on an "AS IS" BASIS, 
// WITHOUT WARRANTIES OR CONDITIONS OF ANY KIND, either 
// express or implied. 
// See the License for the specific language governing permissions and 
// limitations under the License.
using System;
using System.Collections.Generic;
using System.Globalization;
using System.Windows;
using System.Windows.Controls;
using System.Windows.Input;
using System.Windows.Media;
using xFunc.Maths.Expressions;
using xFunc.Maths.Expressions.Collections;
using xFunc.Resources;
using xFunc.ViewModels;

namespace xFunc.Views
{

    public partial class PlottingGraph : UserControl
    {

        private IEnumerable<GraphItemViewModel> exps;
        private ExpressionParameters parameters;

        private double currentWidth;
        private double currentHeight;
        private double centerX;
        private double centerY;
        private Point startPoint;
        private double cm = 37.795276;

        public PlottingGraph()
        {
            this.parameters = new ExpressionParameters(AngleMeasurement.Radian, new ParameterCollection { { "x", 0 } });

            InitializeComponent();
        }

        private void InitCoords()
        {
            currentWidth = this.ActualWidth;
            currentHeight = this.ActualHeight - this.secondRow.Height.Value;
            centerX = Math.Ceiling(currentWidth / 2);
            centerY = Math.Ceiling(currentHeight / 2);
        }

        private void DrawCurrentCoords()
        {
            var x = Mouse.GetPosition(this).X;
            var y = Mouse.GetPosition(this).Y;
            point.Text = string.Format("x: {0} {2} y: {1} {2}", Math.Round((x - centerX) / cm, 2), Math.Round(-(y - centerY) / cm, 2), Resource.cm);
        }

        private void this_SizeChanged(object o, SizeChangedEventArgs args)
        {
            InitCoords();
            ReRender();
        }

        private void this_MouseLeftButtonDown(object o, MouseButtonEventArgs args)
        {
            startPoint = args.GetPosition(null);
        }

        private void this_MouseDoubleClick(object o, MouseButtonEventArgs args)
        {
            InitCoords();
            slider.Value = 1;
            ReRender();
        }

        private void this_MouseMove(object o, MouseEventArgs args)
        {
            if (args.OriginalSource is DrawingCanvas)
            {
                DrawCurrentCoords();

                if (args.LeftButton == MouseButtonState.Pressed)
                {
                    var chX = startPoint.X - args.GetPosition(null).X;
                    var chY = startPoint.Y - args.GetPosition(null).Y;

                    centerX -= chX;
                    centerY -= chY;

                    ReRender();

                    startPoint = args.GetPosition(null);
                }
            }
            else
            {
                point.Text = string.Empty;
            }
        }

        private void this_MouseWheel(object o, MouseWheelEventArgs args)
        {
            if (args.Delta < 0)
            {
                if (slider.Value != slider.Maximum)
                {
                    if (slider.Value > 1)
                    {
                        slider.Value += 0.5;
                    }
                    else
                    {
                        slider.Value += 0.1;
                    }
                }
            }
            else
            {
                if (slider.Value != slider.Minimum)
                {
                    if (slider.Value > 1)
                    {
                        slider.Value -= 0.5;
                    }
                    else
                    {
                        slider.Value -= 0.1;
                    }
                }
            }
        }

        private void slider_ValueChanged(object o, RoutedPropertyChangedEventArgs<double> args)
        {
            double temp = 40;
            cm = temp / args.NewValue;
            DrawCurrentCoords();

            ReRender();
        }

<<<<<<< HEAD
=======
        private void renderGrid_StateChanged(object sender, RoutedEventArgs e)
        {
            ReRender();
        }

>>>>>>> 4b316e9d
        private void canvas_ManipulationStarting(object sender, ManipulationStartingEventArgs e)
        {
            e.ManipulationContainer = this;
            e.Mode = ManipulationModes.Scale | ManipulationModes.Translate;

            e.Handled = true;
        }

        private void canvas_ManipulationDelta(object sender, ManipulationDeltaEventArgs e)
        {
            var deltaScale = e.DeltaManipulation.Scale;
            if (deltaScale.X < 1 && deltaScale.Y < 1)
            {
                if (slider.Value != slider.Maximum)
                    slider.Value += slider.Value > 1 ? 0.1 : 0.02;
            }
            else if (deltaScale.X > 1 && deltaScale.Y > 1)
            {
                if (slider.Value != slider.Minimum)
                    slider.Value -= slider.Value > 1 ? 0.1 : 0.02;
            }

            var deltaTranslation = e.DeltaManipulation.Translation;
            if (deltaTranslation.X != 0 && deltaTranslation.Y != 0)
            {
                centerX += deltaTranslation.X;
                centerY += deltaTranslation.Y;

                ReRender();
            }

            e.Handled = true;
        }

        public void ReRender()
        {
            if (!this.IsInitialized)
                return;

            canvas.ClearVisuals();
            DrawGrid();
            DrawOXOY();
            if (exps != null)
            {
                foreach (var exp in exps)
                {
                    if (exp.IsChecked)
                        DrawFunc(exp);
                }
            }
        }

        private void DrawGrid()
        {
            if (renderGrid.IsChecked == true)
            {
                var gridVisual = new DrawingVisual();
                var pen = new Pen(Brushes.Blue, 0.5);
                using (var context = gridVisual.RenderOpen())
                {
                    if (centerX < 0)
                    {
                        for (double x = centerX % cm; x <= currentWidth; x += cm)
                        {
                            if (x >= 0)
                                context.DrawLine(pen, new Point(x, 0), new Point(x, currentHeight));
                        }
                    }
                    else if (centerX > currentWidth)
                    {
                        for (double x = currentWidth + ((centerX - currentWidth) % cm); x >= 0; x -= cm)
                        {
                            if (x <= currentWidth)
                                context.DrawLine(pen, new Point(x, 0), new Point(x, currentHeight));
                        }
                    }
                    else
                    {
                        for (double x = centerX; x >= 0; x -= cm)
                        {
                            context.DrawLine(pen, new Point(x, 0), new Point(x, currentHeight));
                        }
                        for (double x = centerX; x <= currentWidth; x += cm)
                        {
                            context.DrawLine(pen, new Point(x, 0), new Point(x, currentHeight));
                        }
                    }

                    if (centerY < 0)
                    {
                        for (double y = centerY % cm; y <= currentHeight; y += cm)
                        {
                            if (y >= 0)
                                context.DrawLine(pen, new Point(0, y), new Point(currentWidth, y));
                        }
                    }
                    else if (centerY > currentHeight)
                    {
                        for (double y = currentHeight + ((centerY - currentHeight) % cm); y >= 0; y -= cm)
                        {
                            if (y <= currentHeight)
                                context.DrawLine(pen, new Point(0, y), new Point(currentWidth, y));
                        }
                    }
                    else
                    {
                        for (double y = centerY; y >= 0; y -= cm)
                        {
                            context.DrawLine(pen, new Point(0, y), new Point(currentWidth, y));
                        }
                        for (double y = centerY; y <= currentHeight; y += cm)
                        {
                            context.DrawLine(pen, new Point(0, y), new Point(currentWidth, y));
                        }
                    }
                }

                canvas.AddVisual(gridVisual);
            }
        }

        private void DrawOXOY()
        {
            var oxoyVisual = new DrawingVisual();
            var pen = new Pen(Brushes.Black, 1);
            using (DrawingContext context = oxoyVisual.RenderOpen())
            {
                var boolX = centerX >= 0 && centerX <= currentWidth;
                var boolY = centerY >= 0 && centerY <= currentHeight;
                if (boolX)
                    context.DrawLine(pen, new Point(centerX, 0), new Point(centerX, currentHeight));
                if (boolY)
                    context.DrawLine(pen, new Point(0, centerY), new Point(currentWidth, centerY));
                if (slider.Value <= 1.5 && centerX >= 12 && centerX <= currentWidth && boolY)
                    context.DrawText(new FormattedText("0", this.Dispatcher.Thread.CurrentCulture, FlowDirection.LeftToRight, new Typeface("Arial"), 10, Brushes.Black), new Point(centerX - 12, centerY + 7));

                // OX
                if (boolY)
                {
                    for (double x = centerX - cm; x >= 0; x -= cm)
                    {
                        if (x >= 0 && x <= currentWidth)
                            context.DrawLine(pen, new Point(x, centerY - 5), new Point(x, centerY + 5));
                        if (slider.Value <= 1.5 && x >= 15 && x <= currentWidth)
                            context.DrawText(new FormattedText(Math.Round(-(centerX - x) / cm, 0).ToString(CultureInfo.InvariantCulture), this.Dispatcher.Thread.CurrentCulture, FlowDirection.LeftToRight, new Typeface("Arial"), 10, Brushes.Black), new Point(x - 15, centerY + 7));
                    }
                    for (double x = centerX + cm; x <= currentWidth; x += cm)
                    {
                        if (x >= 0 && x <= currentWidth)
                            context.DrawLine(pen, new Point(x, centerY - 5), new Point(x, centerY + 5));
                        if (slider.Value <= 1.5 && x >= 15 && x <= currentWidth)
                            context.DrawText(new FormattedText(Math.Round((x - centerX) / cm, 0).ToString(CultureInfo.InvariantCulture), this.Dispatcher.Thread.CurrentCulture, FlowDirection.LeftToRight, new Typeface("Arial"), 10, Brushes.Black), new Point(x - 12, centerY + 7));
                    }
                }

                // OY
                if (boolX)
                {
                    for (double y = centerY - cm; y >= 0; y -= cm)
                    {
                        if (y >= 0 && y <= currentHeight)
                        {
                            context.DrawLine(pen, new Point(centerX - 5, y), new Point(centerX + 5, y));

                            if (slider.Value <= 1.5 && centerX >= 15)
                                context.DrawText(new FormattedText(Math.Round((centerY - y) / cm, 0).ToString(CultureInfo.InvariantCulture), this.Dispatcher.Thread.CurrentCulture, FlowDirection.LeftToRight, new Typeface("Arial"), 10, Brushes.Black), new Point(centerX - 12, y + 7));
                        }
                    }
                    for (double y = centerY + cm; y <= currentHeight; y += cm)
                    {
                        if (y >= 0 && y <= currentHeight)
                        {
                            context.DrawLine(pen, new Point(centerX - 5, y), new Point(centerX + 5, y));

                            if (slider.Value <= 1.5 && centerX >= 15)
                                context.DrawText(new FormattedText(Math.Round(-(y - centerY) / cm, 0).ToString(CultureInfo.InvariantCulture), this.Dispatcher.Thread.CurrentCulture, FlowDirection.LeftToRight, new Typeface("Arial"), 10, Brushes.Black), new Point(centerX - 15, y + 7));
                        }
                    }
                }
            }
            canvas.AddVisual(oxoyVisual);
        }

        private void DrawFunc(GraphItemViewModel graph)
        {
            var exp = graph.Expression;
            var geometry = new StreamGeometry();

            using (var context = geometry.Open())
            {
                bool startFlag = true;
                double y;
                double tempY;
                for (double x = -centerX / cm; x <= (currentWidth - centerX) / cm; x += 0.03 * slider.Value)
                {
                    parameters.Variables["x"] = x;
                    y = (double)exp.Execute(parameters);

                    tempY = centerY - (y * cm);
                    if (double.IsNaN(y) || tempY < 0 || tempY > currentHeight)
                    {
                        startFlag = true;
                    }
                    else
                    {
                        if (startFlag)
                        {
                            context.BeginFigure(new Point(centerX + (x * cm), tempY), false, false);
                            startFlag = false;
                        }

                        context.LineTo(new Point(centerX + (x * cm), tempY), true, false);
                    }
                }
            }

            geometry.Freeze();

            var funcVisual = new DrawingVisual();
            var brush = new SolidColorBrush(graph.ChartColor);
            var pen = new Pen(brush, 1);
            pen.Freeze();
            using (DrawingContext context = funcVisual.RenderOpen())
                context.DrawGeometry(brush, pen, geometry);
            graph.Visual = funcVisual;
            canvas.AddVisual(funcVisual);
        }

        public IEnumerable<GraphItemViewModel> Expression
        {
            get
            {
                return exps;
            }
            set
            {
                exps = value;
                ReRender();
            }
        }

    }

}<|MERGE_RESOLUTION|>--- conflicted
+++ resolved
@@ -146,14 +146,11 @@
             ReRender();
         }
 
-<<<<<<< HEAD
-=======
         private void renderGrid_StateChanged(object sender, RoutedEventArgs e)
         {
             ReRender();
         }
 
->>>>>>> 4b316e9d
         private void canvas_ManipulationStarting(object sender, ManipulationStartingEventArgs e)
         {
             e.ManipulationContainer = this;
