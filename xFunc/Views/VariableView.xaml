--- conflicted
+++ resolved
@@ -21,7 +21,9 @@
         xmlns:exps="clr-namespace:xFunc.Maths.Expressions;assembly=xFunc.Maths"
         Title="{x:Static res:Resource.VariablesTitle}" Width="220" Height="280"
         ShowInTaskbar="False">
-<<<<<<< HEAD
+    <Window.Resources>
+        <conv:MathParameterTypeToStringConverter x:Key="typeToStr" />
+    </Window.Resources>
     <!--<Window.CommandBindings>
         <CommandBinding Command="views:VariableView.AddCommand" Executed="AddCommand_Executed" />
         <CommandBinding Command="views:VariableView.EditCommand" Executed="EditCommand_Executed" CanExecute="SelectedCommand_CanExecute" />
@@ -52,16 +54,47 @@
         </Grid.Triggers>-->
         
         <ListView x:Name="varList" Grid.Row="0" ItemsSource="{Binding}">
+            <ListView.GroupStyle>
+            <GroupStyle>
+                <GroupStyle.ContainerStyle>
+                    <Style TargetType="{x:Type GroupItem}">
+                        <Setter Property="Template">
+                            <Setter.Value>
+                                <ControlTemplate TargetType="{x:Type GroupItem}">
+                                    <Expander IsExpanded="True">
+                                        <Expander.Header>
+                                            <TextBlock Foreground="#FF27276C" FontWeight="Medium" Text="{Binding Path=Name, Converter={StaticResource typeToStr}}" />
+                                        </Expander.Header>
+                                        <Expander.Content>
+                                            <ItemsPresenter />
+                                        </Expander.Content>
+                                    </Expander>
+                                </ControlTemplate>
+                            </Setter.Value>
+                        </Setter>
+                    </Style>
+                </GroupStyle.ContainerStyle>
+            </GroupStyle>
+        </ListView.GroupStyle>
             <ListView.ItemContainerStyle>
-                <Style TargetType="{x:Type ListViewItem}">
-                    <Setter Property="HorizontalContentAlignment" Value="Stretch" />
-                    <Style.Triggers>
-                        <DataTrigger Binding="{Binding Path=IsReadOnly}" Value="True">
-                            <Setter Property="Foreground" Value="Gray" />
-                        </DataTrigger>
-                    </Style.Triggers>
-                </Style>
-            </ListView.ItemContainerStyle>
+            <Style TargetType="{x:Type ListViewItem}">
+                <Setter Property="HorizontalContentAlignment" Value="Stretch" />
+                <Style.Triggers>
+                    <DataTrigger Binding="{Binding Path=Type}">
+                        <DataTrigger.Value>
+                            <exps:MathParameterType>Constant</exps:MathParameterType>
+                        </DataTrigger.Value>
+                        <Setter Property="Foreground" Value="Gray" />
+                    </DataTrigger>
+                    <DataTrigger Binding="{Binding Path=Type}">
+                        <DataTrigger.Value>
+                            <exps:MathParameterType>ReadOnly</exps:MathParameterType>
+                        </DataTrigger.Value>
+                        <Setter Property="Foreground" Value="Gray" />
+                    </DataTrigger>
+                </Style.Triggers>
+            </Style>
+        </ListView.ItemContainerStyle>
             <ListView.View>
                 <GridView>
                     <GridViewColumn Header="{x:Static res:Resource.VarNameHeader}">
@@ -99,65 +132,4 @@
             </Button>
         </Grid>-->
     </Grid>
-=======
-    <Window.Resources>
-        <conv:MathParameterTypeToStringConverter x:Key="typeToStr" />
-    </Window.Resources>
-    
-    <ListView ItemsSource="{Binding}">
-        <ListView.GroupStyle>
-            <GroupStyle>
-                <GroupStyle.ContainerStyle>
-                    <Style TargetType="{x:Type GroupItem}">
-                        <Setter Property="Template">
-                            <Setter.Value>
-                                <ControlTemplate TargetType="{x:Type GroupItem}">
-                                    <Expander IsExpanded="True">
-                                        <Expander.Header>
-                                            <TextBlock Foreground="#FF27276C" FontWeight="Medium" Text="{Binding Path=Name, Converter={StaticResource typeToStr}}" />
-                                        </Expander.Header>
-                                        <Expander.Content>
-                                            <ItemsPresenter />
-                                        </Expander.Content>
-                                    </Expander>
-                                </ControlTemplate>
-                            </Setter.Value>
-                        </Setter>
-                    </Style>
-                </GroupStyle.ContainerStyle>
-            </GroupStyle>
-        </ListView.GroupStyle>
-        <ListView.ItemContainerStyle>
-            <Style TargetType="{x:Type ListViewItem}">
-                <Setter Property="HorizontalContentAlignment" Value="Stretch" />
-                <Style.Triggers>
-                    <DataTrigger Binding="{Binding Path=Type}">
-                        <DataTrigger.Value>
-                            <exps:MathParameterType>Constant</exps:MathParameterType>
-                        </DataTrigger.Value>
-                        <Setter Property="Foreground" Value="Gray" />
-                    </DataTrigger>
-                    <DataTrigger Binding="{Binding Path=Type}">
-                        <DataTrigger.Value>
-                            <exps:MathParameterType>ReadOnly</exps:MathParameterType>
-                        </DataTrigger.Value>
-                        <Setter Property="Foreground" Value="Gray" />
-                    </DataTrigger>
-                </Style.Triggers>
-            </Style>
-        </ListView.ItemContainerStyle>
-        <ListView.View>
-            <GridView>
-                <GridViewColumn Header="{x:Static res:Resource.VarNameHeader}">
-                    <GridViewColumn.CellTemplate>
-                        <DataTemplate>
-                            <TextBlock Text="{Binding Path=Variable}" TextAlignment="Center" />
-                        </DataTemplate>
-                    </GridViewColumn.CellTemplate>
-                </GridViewColumn>
-                <GridViewColumn Header="{x:Static res:Resource.VarValueHeader}" DisplayMemberBinding="{Binding Path=Value}" />
-            </GridView>
-        </ListView.View>
-    </ListView>
->>>>>>> 178b6325
 </Window>