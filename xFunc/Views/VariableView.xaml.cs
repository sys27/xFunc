--- conflicted
+++ resolved
@@ -47,14 +47,8 @@
 
         public VariableView(MathProcessor processor)
         {
-<<<<<<< HEAD
             this.processor = processor;
             RefreshList();
-=======
-            this.DataContext = processor.Parameters.Select(v => new VariableViewModel(v));
-            var view = (CollectionView)CollectionViewSource.GetDefaultView(this.DataContext);
-            view.GroupDescriptions.Add(new PropertyGroupDescription("Type"));
->>>>>>> 178b6325
 
             this.SourceInitialized += (o, args) => this.HideMinimizeAndMaximizeButtons();
 
@@ -64,6 +58,8 @@
         private void RefreshList()
         {
             this.DataContext = processor.Parameters.Select(v => new VariableViewModel(v));
+            var view = (CollectionView)CollectionViewSource.GetDefaultView(this.DataContext);
+            view.GroupDescriptions.Add(new PropertyGroupDescription("Type"));
         }
 
         //#region Commands
